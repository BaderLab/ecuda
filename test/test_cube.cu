--- conflicted
+++ resolved
@@ -44,21 +44,21 @@
 	typename ecuda::cube<T>::const_slice_yz_type sliceYZ = cube.get_yz( 1 );
 printf( "get_width()=%i\n", sliceYZ.get_width() );
 printf( "get_height()=%i\n", sliceYZ.get_height() );
-	for( unsigned i = 0; i < sliceYZ.get_width(); ++i ) {
-		for( unsigned j = 0; j < sliceYZ.get_height(); ++j ) {
+	for( unsigned i = 0; i < sliceYZ.get_height(); ++i ) {
+		for( unsigned j = 0; j < sliceYZ.get_width(); ++j ) {
 			matrix[i][j] = sliceYZ[i][j];
 		}
 	}
 }
 
-/*
+
 template<typename T> __global__
 void fetchSliceXY( const ecuda::cube<T> cube, ecuda::matrix<T> matrix ) {
 	typename ecuda::cube<T>::const_slice_xy_type sliceXY = cube.get_xy( 3 );
 printf( "get_width()=%i\n", sliceXY.get_width() );
 printf( "get_height()=%i\n", sliceXY.get_height() );
-	for( unsigned i = 0; i < sliceXY.get_width(); ++i ) {
-		for( unsigned j = 0; j < sliceXY.get_height(); ++j ) {
+	for( unsigned i = 0; i < sliceXY.get_height(); ++i ) {
+		for( unsigned j = 0; j < sliceXY.get_width(); ++j ) {
 			matrix[i][j] = sliceXY[i][j];
 		}
 	}
@@ -69,13 +69,13 @@
 	typename ecuda::cube<T>::const_slice_xz_type sliceXZ = cube.get_xz( 2 );
 printf( "get_width()=%i\n", sliceXZ.get_width() );
 printf( "get_height()=%i\n", sliceXZ.get_height() );
-	for( unsigned i = 0; i < sliceXZ.get_width(); ++i ) {
-		for( unsigned j = 0; j < sliceXZ.get_height(); ++j ) {
+	for( unsigned i = 0; i < sliceXZ.get_height(); ++i ) {
+		for( unsigned j = 0; j < sliceXZ.get_width(); ++j ) {
 			matrix[i][j] = sliceXZ[i][j];
 		}
 	}
 }
-
+/*
 template<typename T,std::size_t U> __global__
 void fetchAll( const ecuda::cube<T> cube, ecuda::array<T,U> array ) {
 	typename ecuda::array<T,U>::size_type index = 0;
@@ -110,18 +110,15 @@
 	std::cout << "(1,2,3)=" << hostCube[1][2][3] << std::endl;
 
 	std::cout << "sizeof(Coordinate)=" << sizeof(Coordinate) << std::endl;
-
+/*
 	{
 		ecuda::cube<Coordinate>::slice_yz_type slice = deviceCube.get_yz(0);
-<<<<<<< HEAD
-std::cerr << "cp2" << std::endl;
+		std::cerr << "sliceYZ.get_width()=" << slice.get_width() << std::endl;
+		std::cerr << "sliceYZ.get_height()=" << slice.get_height() << std::endl;
 		std::vector<Coordinate> v( slice[0].size() );
-std::cerr << "cp3" << std::endl;
-=======
-		std::vector<Coordinate> v( slice.size() );
->>>>>>> c3fa0698
 		slice[0].assign( v.begin(), v.end() );
 	}
+*/
 /*
 	{
 		ecuda::array<Coordinate,3> deviceRow;
@@ -174,7 +171,7 @@
 			std::cout << std::endl;
 		}
 	}
-/*
+
 	{
 		ecuda::matrix<Coordinate> deviceMatrix( 3, 4 );
 		fetchSliceXY<<<1,1>>>( deviceCube, deviceMatrix );
@@ -206,7 +203,7 @@
 			std::cout << std::endl;
 		}
 	}
-
+/*
 	{
 		ecuda::array<Coordinate,3> deviceArray;
 		iterateAll<<<1,1>>>( deviceCube, deviceArray );
