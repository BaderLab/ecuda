--- conflicted
+++ resolved
@@ -12,11 +12,7 @@
 #include <iomanip>
 #include <iostream>
 
-<<<<<<< HEAD
-#include <ecuda/device.hpp>
-=======
 #include "../include/ecuda/device.hpp"
->>>>>>> 3f9c28b1
 
 std::string create_memory_string( unsigned long x );
 std::string create_frequency_string( const unsigned x );
