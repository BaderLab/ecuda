/*
Copyright (c) 2014-2015, Scott Zuyderduyn
All rights reserved.

Redistribution and use in source and binary forms, with or without
modification, are permitted provided that the following conditions are met:

1. Redistributions of source code must retain the above copyright notice, this
   list of conditions and the following disclaimer.
2. Redistributions in binary form must reproduce the above copyright notice,
   this list of conditions and the following disclaimer in the documentation
   and/or other materials provided with the distribution.

THIS SOFTWARE IS PROVIDED BY THE COPYRIGHT HOLDERS AND CONTRIBUTORS "AS IS" AND
ANY EXPRESS OR IMPLIED WARRANTIES, INCLUDING, BUT NOT LIMITED TO, THE IMPLIED
WARRANTIES OF MERCHANTABILITY AND FITNESS FOR A PARTICULAR PURPOSE ARE
DISCLAIMED. IN NO EVENT SHALL THE COPYRIGHT OWNER OR CONTRIBUTORS BE LIABLE FOR
ANY DIRECT, INDIRECT, INCIDENTAL, SPECIAL, EXEMPLARY, OR CONSEQUENTIAL DAMAGES
(INCLUDING, BUT NOT LIMITED TO, PROCUREMENT OF SUBSTITUTE GOODS OR SERVICES;
LOSS OF USE, DATA, OR PROFITS; OR BUSINESS INTERRUPTION) HOWEVER CAUSED AND
ON ANY THEORY OF LIABILITY, WHETHER IN CONTRACT, STRICT LIABILITY, OR TORT
(INCLUDING NEGLIGENCE OR OTHERWISE) ARISING IN ANY WAY OUT OF THE USE OF THIS
SOFTWARE, EVEN IF ADVISED OF THE POSSIBILITY OF SUCH DAMAGE.

The views and conclusions contained in the software and documentation are those
of the authors and should not be interpreted as representing official policies,
either expressed or implied, of the FreeBSD Project.
*/

//----------------------------------------------------------------------------
// allocators.hpp
//
// STL-compatible memory allocators using CUDA memory allocation routines.
//
// Author: Scott D. Zuyderduyn, Ph.D. (scott.zuyderduyn@utoronto.ca)
//----------------------------------------------------------------------------

#pragma once
#ifndef ECUDA_ALLOCATORS_HPP
#define ECUDA_ALLOCATORS_HPP

#include <limits>
#include <stdexcept>

#include "global.hpp"
#include "type_traits.hpp"
#include "ptr/common.hpp"
#include "ptr/padded_ptr.hpp"
//#include "memory.hpp"

namespace ecuda {

///
/// \brief An STL allocator for page-locked host memory.
///
/// The implementation uses the CUDA API functions cudaMallocHost and
/// cudaFreeHost.
///
/// Page-locked or "pinned" memory makes copying memory from the GPU (device)
/// to the CPU (host) faster.  Using STL containers with this allocator makes
/// them better at acting as "staging" points when moving data from the
/// device memory to the host memory. This is used internally to optimize
/// host <=> device transfers that involve any kind of temporary staging memory,
/// but can be used effectively by an end-user of the library as well.
///
/// For example:
/// \code{.cpp}
/// std::vector< int, host_allocator<int> > v;
/// \endcode
/// This would instantiate a vector whose underlying contents would be stored in
/// page-locked host memory.  Then a call to, for example:
/// \code{.cpp}
/// ecuda::vector<int> deviceVector(1000);
/// // do work on device vector using the GPU...
/// std::vector< int, ecuda::host_allocator<int> > hostVector( 1000 );
/// deviceVector >> hostVector; // copy results from device to host
/// \endcode
/// This would potentially be a faster transfer than one would get using a
/// <tt>std::vector</tt> with the default STL allocator.
///
template<typename T>
class host_allocator {

public:
	typedef T value_type; //!< element type
	typedef T* pointer; //!< pointer to element
	typedef T& reference; //!< reference to element
	typedef const T* const_pointer; //!< pointer to constant element
	typedef const T& const_reference; //!< reference to constant element
	typedef std::size_t size_type; //!< quantities of elements
	typedef std::ptrdiff_t difference_type; //!< difference between two pointers
	/// \cond DEVELOPER_DOCUMENTATION
	template<typename U> struct rebind { typedef host_allocator<U> other; }; //!< its member type U is the equivalent allocator type to allocate elements of type U
	/// \endcond

public:
	///
	/// \brief Constructs a host allocator object.
	///
	host_allocator() throw() {}

	///
	/// \brief Constructs a host allocator object from another host allocator object.
	/// \param alloc Allocator object.
	///
	host_allocator( const host_allocator& alloc ) throw() {}

	///
	/// \brief Constructs a host allocator object from another host allocator object with a different element type.
	/// \param alloc Allocator object.
	///
	template<typename U>
	host_allocator( const host_allocator<U>& alloc ) throw() {}

	///
	/// \brief Destructs the host allocator object.
	///
	~host_allocator() throw() {}

	///
	/// \brief Returns the address of x.
	///
	/// This effectively means returning &x.
	///
	/// \param x Reference to object.
	/// \return A pointer to the object.
	///
	inline pointer address( reference x ) { return &x; }

	///
	/// \brief Returns the address of x.
	///
	/// This effectively means returning &x.
	///
	/// \param x Reference to object.
	/// \return A pointer to the object.
	///
	inline const_pointer address( const_reference x ) const { return &x; }

	///
	/// \brief Allocate block of storage.
	///
	/// Attempts to allocate a block of storage with a size large enough to contain n elements of member type
	/// value_type (as alias of the allocator's template parameter), and returns a pointer to the first element.
	///
	/// The storage is aligned appropriately for object of type value_type, but they are not constructed.
	///
	/// The block of storage is allocated using cudaMallocHost and throws std::bad_alloc if it cannot
	/// allocate the total amount of storage requested.
	///
	/// \param n Number of elements (each of size sizeof(value_type)) to be allocated.
	/// \param hint Either 0 or a value previously obtained by another call to allocate and not
	///             yet freed with deallocate.  For standard memory allocation, a non-zero value may
	///             used as a hint to improve performance by allocating the new block near the one
	///             specified. The address of an adjacent element is often a good choice.
	///             In this case, hint is always ignored since the CUDA host memory allocator
	///             cannot take advantage of it.
	/// \return A pointer to the initial element in the block of storage.
	///
	pointer allocate( size_type n, std::allocator<void>::const_pointer hint = 0 ) {
		pointer ptr = NULL;
		const cudaError_t result = cudaMallocHost( reinterpret_cast<void**>(&ptr), n*sizeof(T) );
		if( result != cudaSuccess ) throw std::bad_alloc();
		return ptr;
	}

	///
	/// \brief Releases a block of storage previously allocated with member allocate and not yet released.
	///
	/// The elements in the array are not destroyed by a call to this member function.
	///
	/// In the default allocator, the block of storage is at some point deallocated using \c \::operator \c delete (either
	/// during the function call, or later).
	///
	/// \param ptr Pointer to a block of storage previously allocated with allocate. pointer is a member type
	///            (defined as an alias of T* in ecuda::host_allocator<T>).
	///
	inline void deallocate( pointer ptr, size_type /*n*/ ) {
		if( ptr ) cudaFreeHost( reinterpret_cast<void*>(ptr) );
	}

	///
	/// \brief Returns the maximum number of elements, each of member type value_type (an alias of allocator's template parameter)
	///        that could potentially be allocated by a call to member allocate.
	///
	/// A call to member allocate with the value returned by this function can still fail to allocate the requested storage.
	///
	/// \return The nubmer of elements that might be allcoated as maximum by a call to member allocate.
	///
	inline size_type max_size() const throw() { return std::numeric_limits<size_type>::max(); }

	///
	/// \brief Constructs an element object on the location pointed by ptr.
	/// \param ptr Pointer to a location with enough storage space to contain an element of type value_type.
	///            pointer is a member type (defined as an alias of T* in ecuda::host_allocator<T>).
	/// \param val Value to initialize the constructed element to.
	///            const_reference is a member type (defined as an alias of T& in ecuda::host_allocator<T>).
	///
	inline void construct( pointer ptr, const_reference val ) { new ((void*)ptr) value_type (val);	}

	///
	/// \brief Destroys in-place the object pointed by ptr.
	///        Notice that this does not deallocate the storage for the element (see member deallocate to release storage space).
	/// \param ptr Pointer to the object to be destroyed.
	///
	inline void destroy( pointer ptr ) { ptr->~value_type(); }

};


///
/// \brief An STL allocator for device memory.
///
/// The implementation uses the CUDA API functions cudaMalloc and cudaFree.
///
template<typename T>
class device_allocator {

public:
	typedef T value_type; //!< element type
	typedef T* pointer; //!< pointer to element
	typedef T& reference; //!< reference to element
	typedef const T* const_pointer; //!< pointer to constant element
	typedef const T& const_reference; //!< reference to constant element
	typedef std::size_t size_type; //!< quantities of elements
	typedef std::ptrdiff_t difference_type; //!< difference between two pointers
	/// \cond DEVELOPER_DOCUMENTATION
	template<typename U> struct rebind { typedef device_allocator<U> other; }; //!< its member type U is the equivalent allocator type to allocate elements of type U
	/// \endcond

public:
	///
	/// \brief Constructs a device allocator object.
	///
	__host__ __device__ device_allocator() throw() {}

	///
	/// \brief Constructs a device allocator object from another device allocator object.
	/// \param alloc Allocator object.
	///
	__host__ __device__ device_allocator( const device_allocator& alloc ) throw() {}

	///
	/// \brief Constructs a device allocator object from another device allocator object with a different element type.
	/// \param alloc Allocator object.
	///
	template<typename U>
	__host__ __device__ device_allocator( const device_allocator<U>& alloc ) throw() {}

	///
	/// \brief Destructs the device allocator object.
	///
	__host__ __device__ ~device_allocator() throw() {}

	///
	/// \brief Returns the address of x.
	///
	/// This effectively means returning &x.
	///
	/// \param x Reference to object.
	/// \return A pointer to the object.
	///
	__host__ __device__ inline pointer address( reference x ) { return &x; }

	///
	/// \brief Returns the address of x.
	///
	/// This effectively means returning &x.
	///
	/// \param x Reference to object.
	/// \return A pointer to the object.
	///
	__host__ __device__ inline const_pointer address( const_reference x ) const { return &x; }

	///
	/// \brief Allocate block of storage.
	///
	/// Attempts to allocate a block of storage with a size large enough to contain n elements of member type
	/// value_type (as alias of the allocator's template parameter), and returns a pointer to the first element.
	///
	/// The storage is aligned appropriately for object of type value_type, but they are not constructed.
	///
	/// The block of storage is allocated using cudaMallocHost and throws std::bad_alloc if it cannot
	/// allocate the total amount of storage requested.
	///
	/// \param n Number of elements (each of size sizeof(value_type)) to be allocated.
	/// \param hint Either 0 or a value previously obtained by another call to allocate and not
	///             yet freed with deallocate.  For standard memory allocation, a non-zero value may
	///             used as a hint to improve performance by allocating the new block near the one
	///             specified. The address of an adjacent element is often a good choice.
	///             In this case, hint is always ignored since the CUDA device memory allocator
	///             cannot take advantage of it.
	/// \return A pointer to the initial element in the block of storage.
	///
	__host__ pointer allocate( size_type n, std::allocator<void>::const_pointer hint = 0 ) {
		pointer ptr = NULL;
		const cudaError_t result = cudaMalloc( reinterpret_cast<void**>(&ptr), n*sizeof(T) );
		if( result != cudaSuccess ) throw std::bad_alloc();
		return ptr;
	}

	///
	/// \brief Releases a block of storage previously allocated with member allocate and not yet released.
	///
	/// The elements in the array are not destroyed by a call to this member function.
	///
	/// In the default allocator, the block of storage is at some point deallocated using \c \::operator \c delete (either
	/// during the function call, or later).
	///
	/// \param ptr Pointer to a block of storage previously allocated with allocate. pointer is a member type
	///            (defined as an alias of T* in ecuda::device_allocator<T>).
	///
	__host__ inline void deallocate( pointer ptr, size_type /*n*/ ) { if( ptr ) cudaFree( reinterpret_cast<void*>(ptr) ); }

	///
	/// \brief Returns the maximum number of elements, each of member type value_type (an alias of allocator's template parameter)
	///        that could potentially be allocated by a call to member allocate.
	///
	/// A call to member allocate with the value returned by this function can still fail to allocate the requested storage.
	///
	/// \return The nubmer of elements that might be allcoated as maximum by a call to member allocate.
	///
	__host__ __device__ inline size_type max_size() const throw() { return std::numeric_limits<size_type>::max(); }

	///
	/// \brief Constructs an element object on the location pointed by ptr.
	/// \param ptr Pointer to a location with enough storage space to contain an element of type value_type.
	///            pointer is a member type (defined as an alias of T* in ecuda::device_allocator<T>).
	/// \param val Value to initialize the constructed element to.
	///            const_reference is a member type (defined as an alias of T& in ecuda::device_allocator<T>).
	///
	__host__ inline void construct( pointer ptr, const_reference val ) {
		CUDA_CALL( cudaMemcpy( reinterpret_cast<void*>(ptr), reinterpret_cast<const void*>(&val), sizeof(val), cudaMemcpyHostToDevice ) );
	}

	///
	/// \brief Destroys in-place the object pointed by ptr.
	///        Notice that this does not deallocate the storage for the element (see member deallocate to release storage space).
	/// \param ptr Pointer to the object to be destroyed.
	///
	__device__ inline void destroy( pointer ptr ) { ptr->~value_type(); }

};

///
/// \brief An STL allocator for hardware aligned device memory.
///
/// The implementation uses the CUDA API functions cudaMallocPitch and cudaFree.
/// This allocator is NOT strictly compatible with STL because the allocated
/// memory is 2D and has padding to align the allocation in hardware memory.
///
template<typename T>
class device_pitch_allocator {

public:
	typedef T value_type; //!< element type
	typedef padded_ptr<T,typename type_traits<T>::pointer> pointer; //!< pointer to element
	//typedef T* pointer; //!< pointer to element
	typedef T& reference; //!< reference to element
	typedef typename pointer_traits<pointer>::const_pointer const_pointer; //!< pointer to constant element
	//typedef const T* const_pointer; //!< pointer to constant element
	typedef const T& const_reference; //!< reference to constant element
	typedef std::size_t size_type; //!< quantities of elements
	typedef std::ptrdiff_t difference_type; //!< difference between two pointers
	/// \cond DEVELOPER_DOCUMENTATION
	template<typename U> struct rebind { typedef device_allocator<U> other; }; //!< its member type U is the equivalent allocator type to allocate elements of type U
	/// \endcond

public:
	///
	/// \brief Constructs a device pitched memory allocator object.
	///
	__host__ __device__ device_pitch_allocator() throw() {}

	///
	/// \brief Constructs a device pitched memory allocator object from another host allocator object.
	/// \param alloc Allocator object.
	///
	__host__ __device__ device_pitch_allocator( const device_pitch_allocator& alloc ) throw() {}

	///
	/// \brief Constructs a device pitched memory allocator object from another device pitched memory allocator object with a different element type.
	/// \param alloc Allocator object.
	///
	template<typename U>
	__host__ __device__ device_pitch_allocator( const device_pitch_allocator<U>& alloc ) throw() {}

	///
	/// \brief Destructs the device pitched memory allocator object.
	///
	__host__ __device__ ~device_pitch_allocator() throw() {}

	///
	/// \brief Returns the address of x.
	///
	/// This effectively means returning &x.
	///
	/// \param x Reference to object.
	/// \return A pointer to the object.
	///
	__host__ __device__ inline pointer address( reference x ) { return &x; }

	///
	/// \brief Returns the address of x.
	///
	/// This effectively means returning &x.
	///
	/// \param x Reference to object.
	/// \return A pointer to the object.
	///
	__host__ __device__ inline const_pointer address( const_reference x ) const { return &x; }

	///
	/// \brief Allocate block of storage.
	///
	/// Attempts to allocate a block of storage with a size large enough to contain n elements of member type
	/// value_type (as alias of the allocator's template parameter), and returns a pointer to the first element.
	///
	/// The storage is aligned appropriately for object of type value_type, but they are not constructed.
	///
	/// The block of storage is allocated using cudaMallocHost and throws std::bad_alloc if it cannot
	/// allocate the total amount of storage requested.
	///
	/// \param w Width of the matrix (each of size sizeof(value_type)) to be allocated.
	/// \param h Height of the matrix to be allocated.
	/// \param[out] pitch Pitch resulting from the 2D memory allocation.
	/// \param hint Either 0 or a value previously obtained by another call to allocate and not
	///             yet freed with deallocate.  For standard memory allocation, a non-zero value may
	///             used as a hint to improve performance by allocating the new block near the one
	///             specified. The address of an adjacent element is often a good choice.
	///             In this case, hint is always ignored since the CUDA device pitched memory memory allocator
	///             cannot take advantage of it.
	/// \return A pointer to the initial element in the block of storage.
	///
<<<<<<< HEAD
	__host__ pointer allocate( size_type w, size_type h, std::allocator<void>::const_pointer hint = 0 ) {
		typename pointer_traits<pointer>::naked_pointer ptr = NULL;
		size_type pitch;
		const cudaError_t result = cudaMallocPitch( reinterpret_cast<void**>(&ptr), &pitch, w*sizeof(value_type), h );
=======
	__host__ pointer allocate( size_type w, size_type h, size_type& pitch, std::allocator<void>::const_pointer hint = 0 ) {
		pointer ptr = NULL;
		const cudaError_t result = cudaMallocPitch( reinterpret_cast<void**>(&ptr), &pitch, w*sizeof(T), h );
>>>>>>> b4bbc977
		if( result != cudaSuccess ) throw std::bad_alloc();
		return pointer( ptr, pitch, w, ptr );
//		pointer ptr = NULL;
//		const cudaError_t result = cudaMallocPitch( reinterpret_cast<void**>(&ptr), &pitch, w*sizeof(T), h );
//		if( result != cudaSuccess ) throw std::bad_alloc();
//		return ptr;
	}

	///
	/// \brief Releases a block of storage previously allocated with member allocate and not yet released.
	///
	/// The elements in the array are not destroyed by a call to this member function.
	///
	/// In the default allocator, the block of storage is at some point deallocated using \c \::operator \c delete (either
	/// during the function call, or later).
	///
	/// \param ptr Pointer to a block of storage previously allocated with allocate. pointer is a member type
	///            (defined as an alias of T* in ecuda::device_pitch_allocator<T>).
	///
<<<<<<< HEAD
	__host__ inline void deallocate( pointer ptr, size_type /*n*/ ) {
		default_delete<value_type>()( pointer_traits<pointer>().undress(ptr) );
		//if( ptr ) cudaFree( reinterpret_cast<void*>(pointer_traits<pointer>().undress(ptr)) );
		//if( ptr ) cudaFree( reinterpret_cast<void*>(ptr) );
	}
=======
	__host__ inline void deallocate( pointer ptr, size_type /*n*/ ) { if( ptr ) cudaFree( reinterpret_cast<void*>(ptr) ); }
>>>>>>> b4bbc977

	///
	/// \brief Returns the maximum number of elements, each of member type value_type (an alias of allocator's template parameter)
	///        that could potentially be allocated by a call to member allocate.
	///
	/// A call to member allocate with the value returned by this function can still fail to allocate the requested storage.
	///
	/// \return The nubmer of elements that might be allcoated as maximum by a call to member allocate.
	///
	__host__ __device__ inline size_type max_size() const throw() { return std::numeric_limits<size_type>::max(); }

	///
	/// \brief Constructs an element object on the location pointed by ptr.
	/// \param ptr Pointer to a location with enough storage space to contain an element of type value_type.
	///            pointer is a member type (defined as an alias of T* in ecuda::device_pitch_allocator<T>).
	/// \param val Value to initialize the constructed element to.
	///            const_reference is a member type (defined as an alias of T& in ecuda::device_pitch_allocator<T>).
	///
	__host__ inline void construct( pointer ptr, const_reference val ) {
<<<<<<< HEAD
		CUDA_CALL(
			cudaMemcpy(
				detail::__cast_void<typename pointer_traits<pointer>::naked_pointer>()( pointer_traits<pointer>().undress(ptr) ),
				reinterpret_cast<const void*>(&val),
				sizeof(val),
				cudaMemcpyHostToDevice
			)
		);
		//CUDA_CALL( cudaMemcpy( reinterpret_cast<void*>(ptr), reinterpret_cast<const void*>(&val), sizeof(val), cudaMemcpyHostToDevice ) );
=======
		CUDA_CALL( cudaMemcpy( reinterpret_cast<void*>(ptr), reinterpret_cast<const void*>(&val), sizeof(val), cudaMemcpyHostToDevice ) );
>>>>>>> b4bbc977
	}

	///
	/// \brief Destroys in-place the object pointed by ptr.
	///        Notice that this does not deallocate the storage for the element (see member deallocate to release storage space).
	/// \param ptr Pointer to the object to be destroyed.
	///
	__device__ inline void destroy( pointer ptr ) { ptr->~value_type(); }

	///
	/// \brief Returns the address of a given coordinate.
	///
	/// Since pitched memory has padding at each row, the location of (x,y) is not
	/// necessarily offset by width*x+y.
	///
	/// \param ptr
	/// \param x
	/// \param y
	/// \param pitch
	/// \return A pointer to the location.
	///
	__host__ __device__ inline const_pointer address( const_pointer ptr, size_type x, size_type y, size_type pitch ) const {
<<<<<<< HEAD
		return reinterpret_cast<const_pointer>( reinterpret_cast<typename pointer_traits<const_pointer>::char_pointer>(ptr) + x*pitch + y*sizeof(value_type) );
		//return reinterpret_cast<const_pointer>( reinterpret_cast<const char*>(ptr) + x*pitch + y*sizeof(value_type) );
=======
		return reinterpret_cast<const_pointer>( reinterpret_cast<const char*>(ptr) + x*pitch + y*sizeof(value_type) );
>>>>>>> b4bbc977
	}

	///
	/// \brief Returns the address of a given coordinate.
	///
	/// Since pitched memory has padding at each row, the location of (x,y) is not
	/// necessarily offset by width*x+y.
	///
	/// \param ptr
	/// \param x
	/// \param y
	/// \return A pointer to the location.
	///
<<<<<<< HEAD
	__host__ __device__ inline pointer address( pointer ptr, size_type x, size_type y ) {
		ptr.operator+=(x*ptr.get_width()+y);
		return ptr;
		//return reinterpret_cast<pointer>( reinterpret_cast<typename pointer_traits<pointer>::char_pointer>(ptr) + x*pitch + y*sizeof(value_type) );
		//return reinterpret_cast<pointer>( reinterpret_cast<char*>(ptr) + x*pitch + y*sizeof(value_type) );
=======
	__host__ __device__ inline pointer address( pointer ptr, size_type x, size_type y, size_type pitch ) {
		return reinterpret_cast<pointer>( reinterpret_cast<char*>(ptr) + x*pitch + y*sizeof(value_type) );
>>>>>>> b4bbc977
	}

};


} // namespace ecuda

#endif
<|MERGE_RESOLUTION|>--- conflicted
+++ resolved
@@ -432,16 +432,10 @@
 	///             cannot take advantage of it.
 	/// \return A pointer to the initial element in the block of storage.
 	///
-<<<<<<< HEAD
 	__host__ pointer allocate( size_type w, size_type h, std::allocator<void>::const_pointer hint = 0 ) {
 		typename pointer_traits<pointer>::naked_pointer ptr = NULL;
 		size_type pitch;
 		const cudaError_t result = cudaMallocPitch( reinterpret_cast<void**>(&ptr), &pitch, w*sizeof(value_type), h );
-=======
-	__host__ pointer allocate( size_type w, size_type h, size_type& pitch, std::allocator<void>::const_pointer hint = 0 ) {
-		pointer ptr = NULL;
-		const cudaError_t result = cudaMallocPitch( reinterpret_cast<void**>(&ptr), &pitch, w*sizeof(T), h );
->>>>>>> b4bbc977
 		if( result != cudaSuccess ) throw std::bad_alloc();
 		return pointer( ptr, pitch, w, ptr );
 //		pointer ptr = NULL;
@@ -461,15 +455,11 @@
 	/// \param ptr Pointer to a block of storage previously allocated with allocate. pointer is a member type
 	///            (defined as an alias of T* in ecuda::device_pitch_allocator<T>).
 	///
-<<<<<<< HEAD
 	__host__ inline void deallocate( pointer ptr, size_type /*n*/ ) {
 		default_delete<value_type>()( pointer_traits<pointer>().undress(ptr) );
 		//if( ptr ) cudaFree( reinterpret_cast<void*>(pointer_traits<pointer>().undress(ptr)) );
 		//if( ptr ) cudaFree( reinterpret_cast<void*>(ptr) );
 	}
-=======
-	__host__ inline void deallocate( pointer ptr, size_type /*n*/ ) { if( ptr ) cudaFree( reinterpret_cast<void*>(ptr) ); }
->>>>>>> b4bbc977
 
 	///
 	/// \brief Returns the maximum number of elements, each of member type value_type (an alias of allocator's template parameter)
@@ -489,7 +479,6 @@
 	///            const_reference is a member type (defined as an alias of T& in ecuda::device_pitch_allocator<T>).
 	///
 	__host__ inline void construct( pointer ptr, const_reference val ) {
-<<<<<<< HEAD
 		CUDA_CALL(
 			cudaMemcpy(
 				detail::__cast_void<typename pointer_traits<pointer>::naked_pointer>()( pointer_traits<pointer>().undress(ptr) ),
@@ -499,9 +488,6 @@
 			)
 		);
 		//CUDA_CALL( cudaMemcpy( reinterpret_cast<void*>(ptr), reinterpret_cast<const void*>(&val), sizeof(val), cudaMemcpyHostToDevice ) );
-=======
-		CUDA_CALL( cudaMemcpy( reinterpret_cast<void*>(ptr), reinterpret_cast<const void*>(&val), sizeof(val), cudaMemcpyHostToDevice ) );
->>>>>>> b4bbc977
 	}
 
 	///
@@ -524,12 +510,8 @@
 	/// \return A pointer to the location.
 	///
 	__host__ __device__ inline const_pointer address( const_pointer ptr, size_type x, size_type y, size_type pitch ) const {
-<<<<<<< HEAD
 		return reinterpret_cast<const_pointer>( reinterpret_cast<typename pointer_traits<const_pointer>::char_pointer>(ptr) + x*pitch + y*sizeof(value_type) );
 		//return reinterpret_cast<const_pointer>( reinterpret_cast<const char*>(ptr) + x*pitch + y*sizeof(value_type) );
-=======
-		return reinterpret_cast<const_pointer>( reinterpret_cast<const char*>(ptr) + x*pitch + y*sizeof(value_type) );
->>>>>>> b4bbc977
 	}
 
 	///
@@ -543,16 +525,11 @@
 	/// \param y
 	/// \return A pointer to the location.
 	///
-<<<<<<< HEAD
 	__host__ __device__ inline pointer address( pointer ptr, size_type x, size_type y ) {
 		ptr.operator+=(x*ptr.get_width()+y);
 		return ptr;
 		//return reinterpret_cast<pointer>( reinterpret_cast<typename pointer_traits<pointer>::char_pointer>(ptr) + x*pitch + y*sizeof(value_type) );
 		//return reinterpret_cast<pointer>( reinterpret_cast<char*>(ptr) + x*pitch + y*sizeof(value_type) );
-=======
-	__host__ __device__ inline pointer address( pointer ptr, size_type x, size_type y, size_type pitch ) {
-		return reinterpret_cast<pointer>( reinterpret_cast<char*>(ptr) + x*pitch + y*sizeof(value_type) );
->>>>>>> b4bbc977
 	}
 
 };
